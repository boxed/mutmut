--- conflicted
+++ resolved
@@ -5,11 +5,8 @@
 
 import os
 import sys
-<<<<<<< HEAD
-=======
 import xml.etree.ElementTree as ET
 from datetime import datetime
->>>>>>> 77364657
 
 import pytest
 
@@ -134,10 +131,9 @@
     ]
 )
 @pytest.mark.usefixtures('filesystem')
-<<<<<<< HEAD
 def test_python_source_files(expected, source_path, tests_dirs):
     assert expected == list(python_source_files(source_path, tests_dirs))
-=======
+
 def test_full_run_one_surviving_mutant_junit():
     with open('tests/test_foo.py', 'w') as f:
         f.write(test_file_contents.replace('assert foo(2, 2) is False\n', ''))
@@ -151,19 +147,10 @@
     assert root.attrib['errors'] == '0'
     assert root.attrib['disabled'] == '0'
 
-
-@pytest.mark.usefixtures('filesystem')
-def test_python_source_files():
-    assert list(python_source_files('foo.py', [])) == ['foo.py']
-    assert list(python_source_files('.', [])) == ['./foo.py', './tests/test_foo.py']
-    assert list(python_source_files('.', ['./tests'])) == ['./foo.py']
-
-
 def test_timeout():
     start = datetime.now()
 
     with pytest.raises(TimeoutError):
         popen_streaming_output('python -c "import time; time.sleep(4)"', lambda line: line, timeout=0.1)
 
-    assert (datetime.now() - start).total_seconds() < 3
->>>>>>> 77364657
+    assert (datetime.now() - start).total_seconds() < 3
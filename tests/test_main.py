--- conflicted
+++ resolved
@@ -4,19 +4,7 @@
 
 import os
 import sys
-import time
 import xml.etree.ElementTree as ET
-<<<<<<< HEAD
-
-import pytest
-
-from coverage import CoverageData
-
-from click.testing import CliRunner
-
-from mutmut.__main__ import main, python_source_files, popen_streaming_output, \
-    CompatTimeoutError, read_coverage_data
-=======
 from time import time
 
 import pytest
@@ -26,7 +14,6 @@
 from mutmut.__main__ import climain, python_source_files, \
     popen_streaming_output, TimeoutError, Config, compute_exit_code, \
     read_coverage_data
->>>>>>> 439d76d6
 
 try:
     from unittest.mock import MagicMock, call
@@ -46,8 +33,6 @@
     file_to_mutate_lines.append("g: int = 2")
     EXPECTED_MUTANTS = 8
 else:
-    # python2 is given a more primitive mutation base
-    # thus can obtain 1 more mutant
     file_to_mutate_lines.append("g = 2")
     EXPECTED_MUTANTS = 9
 
@@ -76,22 +61,12 @@
     test_fs.join("tests", "test_foo.py").write(test_file_contents)
     os.chdir(str(test_fs))
     yield test_fs
-<<<<<<< HEAD
-
-=======
->>>>>>> 439d76d6
     # This is a hack to get pony to forget about the old db file
-    # otherwise Pony thinks we've already created the tables
     import mutmut.cache
     mutmut.cache.db.provider = None
     mutmut.cache.db.schema = None
 
 
-<<<<<<< HEAD
-def test_simple_apply(filesystem):
-    result = CliRunner().invoke(main, ['run', '--paths-to-mutate=foo.py'], catch_exceptions=False)
-    CliRunner().invoke(main, ['apply', '1'], catch_exceptions=False)
-=======
 def test_compute_return_code():
     # mock of Config for ease of testing
     class MockConfig(Config):
@@ -192,21 +167,15 @@
     assert result.exit_code == 0
     result = CliRunner().invoke(climain, ['apply', '1'], catch_exceptions=False)
     assert result.exit_code == 0
->>>>>>> 439d76d6
     with open('foo.py') as f:
         assert f.read() != file_to_mutate_contents
 
 
 def test_full_run_no_surviving_mutants(filesystem):
-<<<<<<< HEAD
-    CliRunner().invoke(main, ['run', '--paths-to-mutate=foo.py'], catch_exceptions=False)
-    result = CliRunner().invoke(main, ['results'], catch_exceptions=False)
-=======
     result = CliRunner().invoke(climain, ['run', '--paths-to-mutate=foo.py'], catch_exceptions=False)
     assert result.exit_code == 0
     result = CliRunner().invoke(climain, ['results'], catch_exceptions=False)
     assert result.exit_code == 0
->>>>>>> 439d76d6
     print(repr(result.output))
     assert u"""
 To apply a mutant on disk:
@@ -218,15 +187,10 @@
 
 
 def test_full_run_no_surviving_mutants_junit(filesystem):
-<<<<<<< HEAD
-    CliRunner().invoke(main, ['run', '--paths-to-mutate=foo.py'], catch_exceptions=False)
-    result = CliRunner().invoke(main, ['junitxml'], catch_exceptions=False)
-=======
     result = CliRunner().invoke(climain, ['run', '--paths-to-mutate=foo.py'], catch_exceptions=False)
     assert result.exit_code == 0
     result = CliRunner().invoke(climain, ['junitxml'], catch_exceptions=False)
     assert result.exit_code == 0
->>>>>>> 439d76d6
     print(repr(result.output))
     root = ET.fromstring(result.output.strip())
     assert int(root.attrib['tests']) == EXPECTED_MUTANTS
@@ -236,11 +200,7 @@
 
 
 def test_full_run_one_surviving_mutant(filesystem):
-<<<<<<< HEAD
-    with open(os.path.join(str(filesystem), "tests", "test_foo.py"), 'w') as f:
-=======
     with open('tests/test_foo.py', 'w') as f:
->>>>>>> 439d76d6
         f.write(test_file_contents.replace('assert foo(2, 2) is False\n', ''))
 
     result = CliRunner().invoke(climain, ['run', '--paths-to-mutate=foo.py'], catch_exceptions=False)
@@ -264,26 +224,8 @@
 """.strip() == result.output.strip()
 
 
-<<<<<<< HEAD
-@pytest.mark.parametrize(
-    "expected, source_path, tests_dirs",
-    [
-        (["foo.py"], "foo.py", []),
-        ([os.path.join(".", "foo.py"),
-          os.path.join(".", "tests", "test_foo.py")], ".", []),
-        ([os.path.join(".", "foo.py")], ".", [os.path.join(".", "tests")])
-    ]
-)
-def test_python_source_files(expected, source_path, tests_dirs, filesystem):
-    assert list(python_source_files(source_path, tests_dirs)) == expected
-
-
-def test_full_run_one_surviving_mutant_junit(filesystem):
-    with open(os.path.join(str(filesystem), "tests", "test_foo.py"), 'w') as f:
-=======
 def test_full_run_one_surviving_mutant_junit(filesystem):
     with open('tests/test_foo.py', 'w') as f:
->>>>>>> 439d76d6
         f.write(test_file_contents.replace('assert foo(2, 2) is False\n', ''))
 
     result = CliRunner().invoke(climain, ['run', '--paths-to-mutate=foo.py'], catch_exceptions=False)
@@ -295,42 +237,4 @@
     assert int(root.attrib['tests']) == EXPECTED_MUTANTS
     assert int(root.attrib['failures']) == 1
     assert int(root.attrib['errors']) == 0
-<<<<<<< HEAD
-    assert int(root.attrib['disabled']) == 0
-
-
-def test_popen_streaming_output_timeout():
-    start = time.time()
-    with pytest.raises(CompatTimeoutError):
-        popen_streaming_output('python -c "import time; time.sleep(4)"', lambda line: line, timeout=0.1)
-
-    assert time.time() - start < 3
-
-
-def test_popen_streaming_output_stream():
-    mock = MagicMock()
-    popen_streaming_output(
-        'python -c "print(\'first\'); print(\'second\')"', 
-        callback=mock
-    )
-    mock.assert_has_calls([call('first'), call('second')])
-
-    mock = MagicMock()
-    popen_streaming_output(
-        'python -c "import time; print(\'first\'); time.sleep(1); print(\'second\'); print(\'third\')"',
-        callback=mock
-    )
-    mock.assert_has_calls([call('first'), call('second'), call('third')])
-
-    mock = MagicMock()
-    popen_streaming_output('python -c "exit(0);"', callback=mock)
-    mock.assert_not_called()
-
-
-@pytest.mark.usefixtures('filesystem')
-def test_read_coverage_data():
-    assert read_coverage_data(False) is None
-    assert isinstance(read_coverage_data(True), CoverageData)
-=======
-    assert int(root.attrib['disabled']) == 0
->>>>>>> 439d76d6
+    assert int(root.attrib['disabled']) == 0
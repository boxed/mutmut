--- conflicted
+++ resolved
@@ -7,11 +7,7 @@
 import os
 import shlex
 import sys
-<<<<<<< HEAD
-from datetime import datetime
-=======
 import traceback
->>>>>>> 439d76d6
 from functools import wraps
 from io import open
 from os.path import isdir, exists
@@ -23,16 +19,6 @@
 import click
 from glob2 import glob
 
-<<<<<<< HEAD
-from mutmut.cache import register_mutants, update_mutant_status, \
-    print_result_cache, cached_mutation_status, \
-    filename_and_mutation_id_from_pk, cached_test_time, set_cached_test_time, \
-    update_line_numbers, \
-    print_result_cache_junitxml, get_unified_diff
-from . import mutate_file, Context, list_mutations, __version__, BAD_TIMEOUT, \
-    OK_SUSPICIOUS, BAD_SURVIVED, OK_KILLED, UNTESTED
-from .cache import hash_of_tests
-=======
 from mutmut import mutate_file, Context, list_mutations, __version__, \
     BAD_TIMEOUT, \
     OK_SUSPICIOUS, BAD_SURVIVED, OK_KILLED, UNTESTED
@@ -41,7 +27,6 @@
     print_result_cache, cached_mutation_status, \
     filename_and_mutation_id_from_pk, cached_test_time, set_cached_test_time, \
     update_line_numbers, print_result_cache_junitxml, get_unified_diff
->>>>>>> 439d76d6
 
 spinner = itertools.cycle('⠋⠙⠹⠸⠼⠴⠦⠧⠇⠏')
 
@@ -458,7 +443,7 @@
         start = time()
         try:
             survived = tests_pass(config)
-        except CompatTimeoutError:
+        except TimeoutError:
             context.config.surviving_mutants_timeout += 1
             return BAD_TIMEOUT
 
